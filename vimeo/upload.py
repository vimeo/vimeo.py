#! /usr/bin/env python
# encoding: utf-8

from __future__ import absolute_import

import os
import io
import requests.exceptions
from . import exceptions

try:
    basestring
except NameError:
    basestring = str


class UploadVideoMixin(object):
    """Handle uploading a new video to the Vimeo API."""

    UPLOAD_ENDPOINT = '/me/videos'
    REPLACE_ENDPOINT = '{video_uri}/files'

    def upload(self, filename):
        """Upload the named file to Vimeo."""
        ticket = self.post(
            self.UPLOAD_ENDPOINT,
<<<<<<< HEAD
            data={'type': 'streaming',
                  'upgrade_to_1080': 'true' if upgrade_to_1080 else 'false'},
            params={'fields': 'upload_link,complete_uri,user.upload_quota.' +
                    'space.free'})
=======
            data={'type': 'streaming'},
            params={'fields': 'upload_link,complete_uri'})
>>>>>>> b0b12f8b

        return self._perform_upload(filename, ticket)

    def replace(self, video_uri, filename):
        """Replace the video at the given uri with the named source file."""
        uri = self.REPLACE_ENDPOINT.format(video_uri=video_uri)

        ticket = self.put(
            uri,
            data={'type': 'streaming'},
            params={'fields': 'upload_link,complete_uri'})

        return self._perform_upload(filename, ticket)

    def _perform_upload(self, filename, ticket):
        """Take an upload ticket and perform the actual upload."""
        if ticket.status_code != 201:
            raise exceptions.UploadTicketCreationFailure(
                ticket, "Failed to create an upload ticket")

        ticket = ticket.json()

        # Perform the actual upload.
        target = ticket['upload_link']
        free_quota = ticket['user']['upload_quota']['space']['free']
        last_byte = 0
        # Try to get size of obj by path. If provided obj is not a file path
        # find the size of file-like object.
        try:
            size = os.path.getsize(filename)
            if size > free_quota:
                raise exceptions.UploadQuotaExceeded(
                    free_quota, 'Upload quota was exceeded.')
            with io.open(filename, 'rb') as f:
                while last_byte < size:
                    try:
                        self._make_pass(target, f, size, last_byte)
                    except requests.exceptions.Timeout:
                        # If there is a timeout here, we are okay with it,
                        # since we'll check and resume.
                        pass
                    last_byte = self._get_progress(target, size)
        except TypeError:
            size = len(filename.read())
            if size > free_quota:
                raise exceptions.UploadQuotaExceeded(
                    free_quota, 'Upload quota was exceeded.')
            f = filename
            while last_byte < size:
                try:
                    self._make_pass(target, f, size, last_byte)
                except requests.exceptions.Timeout:
                    # If there is a timeout here, we are okay with it, since
                    # we'll check and resume.
                    pass
                last_byte = self._get_progress(target, size)

        # Perform the finalization and get the location.
        finalized_resp = self.delete(ticket['complete_uri'])

        if finalized_resp.status_code != 201:
            raise exceptions.VideoCreationFailure(
                finalized_resp, "Failed to create the video")

        return finalized_resp.headers.get('Location', None)

    def _get_progress(self, upload_target, filesize):
        """Test the completeness of the upload."""
        progress_response = self.put(
            upload_target,
            headers={'Content-Range': 'bytes */*'})

        range_recv = progress_response.headers.get('Range', None)
        _, last_byte = range_recv.split('-')

        return int(last_byte)

    def _make_pass(self, upload_target, f, size, last_byte):
        """
        Make a pass at uploading.

        This particular function may do many things.  If this is a large upload
        it may terminate without having completed the upload.  This can also
        occur if there are network issues or any other interruptions.  These
        can be recovered from by checking with the server to see how much it
        has and resuming the connection.
        """
        response = self.put(
            upload_target,
            timeout=None,
            headers={
                'Content-Length': str(size),
                'Content-Range': 'bytes: %d-%d/%d' % (last_byte, size, size)
            }, data=f)

        if response.status_code != 200:
            raise exceptions.VideoUploadFailure(
                response, "Unexpected status code on upload")


class UploadPictureMixin(object):
    """
    Class for uploading a picture to Vimeo.

    Functionality for uploading a picture to Vimeo for another object
    (video, user, etc).
    """

    BASE_FIELDS = set(('link', 'uri'))

    def upload_picture(self, obj, filename, activate=False, fields=None):
        """
        Upload a picture for the object.

        The object (obj) can be the URI for the object or the response/parsed
        json for it.
        """
        if isinstance(obj, basestring):
            obj = self.get(
                obj, params={'fields': 'metadata.connections.pictures.uri'})

            if obj.status_code != 200:
                raise exceptions.ObjectLoadFailure(
                    "Failed to load the target object")
            obj = obj.json()

        if isinstance(fields, basestring):
            fields = set((field.strip() for field in fields.split(',')))

        fields = self.BASE_FIELDS.union(fields) if fields else self.BASE_FIELDS

        # Get the picture object.
        picture = self.post(
            obj['metadata']['connections']['pictures']['uri'],
            params={'fields': ','.join(fields)}
        )

        if picture.status_code != 201:
            raise exceptions.PictureCreationFailure(
                picture, "Failed to create a new picture with Vimeo.")

        picture = picture.json()

        with io.open(filename, 'rb') as f:
            upload_resp = self.put(
                picture['link'],
                data=f,
                params={'fields': 'error'})
        if upload_resp.status_code != 200:
            raise exceptions.PictureUploadFailure(
                upload_resp, "Failed uploading picture")

        if activate:
            active = self.patch(
                picture['uri'],
                data={"active": "true"},
                params={'fields': 'error'})
            if active.status_code != 200:
                raise exceptions.PictureActivationFailure(
                    active, "Failed activating picture")
            picture['active'] = True

        return picture


class UploadTexttrackMixin(object):
    """Functionality for uploading a texttrack to Vimeo for a video."""

    TEXTTRACK_ENDPOINT = '{video_uri}/texttracks'
    BASE_FIELDS = set(('link',))

    def upload_texttrack(self, video_uri, track_type, language, filename,
                         fields=None):
        """Upload the texttrack at the given uri with the named source file."""
        uri = self.TEXTTRACK_ENDPOINT.format(video_uri=video_uri)
        name = filename.split('/')[-1]

        if isinstance(fields, basestring):
            fields = set((field.strip() for field in fields.split(',')))

        fields = self.BASE_FIELDS.union(fields) if fields else self.BASE_FIELDS

        texttrack = self.post(uri,
                              data={'type': track_type,
                                    'language': language,
                                    'name': name},
                              params={'fields': ','.join(fields)})

        if texttrack.status_code != 201:
            raise exceptions.TexttrackCreationFailure(
                texttrack, "Failed to create a new texttrack with Vimeo")

        texttrack = texttrack.json()

        with io.open(filename, 'rb') as f:
            upload_resp = self.put(texttrack['link'], data=f)
        if upload_resp.status_code != 200:
            raise exceptions.TexttrackUploadFailure(
                upload_resp, "Failed uploading texttrack")

        return texttrack


class UploadMixin(UploadVideoMixin, UploadPictureMixin, UploadTexttrackMixin):
    """Handle uploading to the Vimeo API."""

    pass<|MERGE_RESOLUTION|>--- conflicted
+++ resolved
@@ -24,15 +24,10 @@
         """Upload the named file to Vimeo."""
         ticket = self.post(
             self.UPLOAD_ENDPOINT,
-<<<<<<< HEAD
-            data={'type': 'streaming',
-                  'upgrade_to_1080': 'true' if upgrade_to_1080 else 'false'},
+
+            data={'type': 'streaming'},
             params={'fields': 'upload_link,complete_uri,user.upload_quota.' +
                     'space.free'})
-=======
-            data={'type': 'streaming'},
-            params={'fields': 'upload_link,complete_uri'})
->>>>>>> b0b12f8b
 
         return self._perform_upload(filename, ticket)
 
@@ -43,7 +38,8 @@
         ticket = self.put(
             uri,
             data={'type': 'streaming'},
-            params={'fields': 'upload_link,complete_uri'})
+            params={'fields': 'upload_link,complete_uri,user.upload_quota.' +
+                    'space.free'})
 
         return self._perform_upload(filename, ticket)
 
