"""
Licensed to the Apache Software Foundation (ASF) under one
or more contributor license agreements.  See the NOTICE file
distributed with this work for additional information
regarding copyright ownership.  The ASF licenses this file
to you under the Apache License, Version 2.0 (the
"License"); you may not use this file except in compliance
with the License.  You may obtain a copy of the License at

    http://www.apache.org/licenses/LICENSE-2.0

Unless required by applicable law or agreed to in writing,
software distributed under the License is distributed on an
"AS IS" BASIS, WITHOUT WARRANTIES OR CONDITIONS OF ANY
KIND, either express or implied.  See the License for the
specific language governing permissions and limitations
under the license.
"""
import argparse

import os,sys
parentdir = os.path.dirname(os.path.dirname(os.path.abspath(__file__)))
sys.path.insert(0,parentdir)
from vimeo.auth import get_auth_url, get_access_token


"""
Convenience for generating an access token.

It is not necessary to run this script before using the python Vimeo library.
This script is provided only as a convenience. In the context of a web server,
the programmer can use the library to guide a user through the authorization flow,
allowing that user to create their own access token.

The functions for this flow can be found in vimeo/auth.py
"""
if __name__ == "__main__":
    args = None
    parser = argparse.ArgumentParser(description='Generate an API access token')
    parser.add_argument('--cid', '-i', help="Your client ID", nargs=1, required=True)
    parser.add_argument('--secret', '-s', help="Your client secret", nargs=1, required=True)
    parser.add_argument('--redirect', '-r', help="Your app's redirect URI", nargs=1, required=True)
    parser.add_argument('--api-root', '-a', help="The api root to use",
                        nargs=1, required=False)
    parser.add_argument('--scopes', '-o', help="Your requested scopes",
                        nargs=argparse.REMAINDER, required=True)
    args = parser.parse_args()

<<<<<<< HEAD
    api_root = "http://api.vimeo.com"
=======
    api_root = args.api_root[0]
>>>>>>> 63c4166a

    def do_auth_flow(api_root, cid, secret, scopes, redirect):
        print "Visit %s in a browser" % get_auth_url(api_root, cid, scopes, redirect)
        auth_code = raw_input("Enter auth code: ")

        return get_access_token(auth_code, api_root, cid, secret, redirect)

    print "Access token is %s" % do_auth_flow(api_root, args.cid[0],
                                              args.secret[0], args.scopes,
                                              args.redirect[0])<|MERGE_RESOLUTION|>--- conflicted
+++ resolved
@@ -46,11 +46,7 @@
                         nargs=argparse.REMAINDER, required=True)
     args = parser.parse_args()
 
-<<<<<<< HEAD
-    api_root = "http://api.vimeo.com"
-=======
     api_root = args.api_root[0]
->>>>>>> 63c4166a
 
     def do_auth_flow(api_root, cid, secret, scopes, redirect):
         print "Visit %s in a browser" % get_auth_url(api_root, cid, scopes, redirect)
